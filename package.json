--- conflicted
+++ resolved
@@ -11,7 +11,6 @@
     "cypress:open": "lerna run cypress:open",
     "coverage": "codecov || exit 0",
     "docs": "typedoc packages/**/src --name amplify-js --hideGenerator --excludePrivate --ignoreCompilerErrors --mode file --out docs/api --theme docs/amplify-theme/typedoc/",
-<<<<<<< HEAD
     "build": "lerna run build",
     "clean": "lerna run clean",
     "format": "lerna run format",
@@ -20,21 +19,11 @@
     "unlink-all": "lerna exec --parallel --bail=false yarn unlink",
     "publish:master": "lerna publish --canary --yes --dist-tag=unstable --preid=unstable  --exact",
     "publish:beta": "lerna publish --canary --yes --dist-tag=beta --preid=beta  --exact",
-    "publish:release": "lerna publish --conventional-commits --yes --message 'chore(release): Publish [ci skip]'"
+    "publish:release": "lerna publish --conventional-commits --yes --message 'chore(release): Publish [ci skip]'",
+    "publish:modularization": "lerna publish --conventional-commits --cd-version=prerelease --independent --npm-tag=mod --preid=mod --no-push --no-git-tag-version --no-commit-hooks --exact"
   },
   "husky": {
     "hooks": {}
-=======
-    "build": "lerna exec yarn build",
-    "clean": "lerna run -- clean",
-    "format": "lerna run -- format",
-    "lint": "lerna run -- lint",
-    "link": "lerna exec yarn link",
-    "publish:master": "lerna publish --conventional-commits --cd-version=prerelease --yes --independent --npm-tag=unstable --preid=unstable --message 'chore(release): Publish [ci skip]' --exact",
-    "publish:beta": "lerna publish --conventional-commits --cd-version=prerelease --yes --independent --npm-tag=beta --preid=beta --message 'chore(release): Publish [ci skip]' --exact",
-    "publish:release": "lerna publish --conventional-commits --yes --independent --message 'chore(release): Publish [ci skip]'",
-    "publish:modularization": "lerna publish --conventional-commits --cd-version=prerelease --independent --npm-tag=mod --preid=mod --no-push --no-git-tag-version --no-commit-hooks --exact"
->>>>>>> f25d4c29
   },
   "workspaces": [
     "packages/*"
@@ -60,12 +49,8 @@
     "codecov": "^1.0.1",
     "compression-webpack-plugin": "^1.1.3",
     "cypress": "^3.2.0",
-<<<<<<< HEAD
     "husky": "^1.3.1",
-    "jest": "^22.4.3",
-=======
     "jest": "^24.x.x",
->>>>>>> f25d4c29
     "json-loader": "^0.5.7",
     "lerna": "^3.13.1",
     "rimraf": "^2.6.2",
@@ -81,11 +66,6 @@
     "tslint-config-airbnb": "^5.8.0",
     "typedoc": "^0.11.0",
     "typescript": "^2.9.2",
-<<<<<<< HEAD
-=======
-    "typescript-formatter": "^6.0.0",
-    "tslib": "^1.9.3",
->>>>>>> f25d4c29
     "uglifyjs-webpack-plugin": "^0.4.6",
     "webpack": "^4.32.0",
     "webpack-bundle-analyzer": "^3.3.2",
