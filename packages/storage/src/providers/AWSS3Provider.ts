--- conflicted
+++ resolved
@@ -534,16 +534,11 @@
 		const prefix = this._prefix(opt);
 		const final_key = prefix + key;
 		logger.debug(`getProperties ${key} from ${final_key}`);
-<<<<<<< HEAD
-
-		const s3Config = loadS3Config({ ...opt, userAgentValue });
-=======
 		const { bucket } = AmplifyV6.getConfig()?.Storage ?? {};
 		const s3Config = loadS3Config({
 			...opt,
 			storageAction: StorageAction.GetProperties,
 		});
->>>>>>> 82109871
 		const params: HeadObjectInput = {
 			Bucket: bucket,
 			Key: final_key,
