--- conflicted
+++ resolved
@@ -57,11 +57,7 @@
 			"name": "Geo (top-level class)",
 			"path": "./lib-esm/index.js",
 			"import": "{ Amplify, Geo }",
-<<<<<<< HEAD
-			"limit": "65.5 kB"
-=======
-			"limit": "50.5 kB"
->>>>>>> 15353e0f
+			"limit": "51.5 kB"
 		}
 	],
 	"jest": {
