--- conflicted
+++ resolved
@@ -1,11 +1,7 @@
 {
 	"name": "@aws-amplify/geo",
-<<<<<<< HEAD
 	"version": "3.0.0",
 	"private": true,
-=======
-	"version": "2.3.4",
->>>>>>> fda7a25a
 	"description": "Geo category for aws-amplify",
 	"main": "./lib/index.js",
 	"module": "./lib-esm/index.js",
@@ -51,10 +47,6 @@
 		"src"
 	],
 	"dependencies": {
-<<<<<<< HEAD
-=======
-		"@aws-amplify/core": "5.8.4",
->>>>>>> fda7a25a
 		"@aws-sdk/client-location": "3.186.3",
 		"@turf/boolean-clockwise": "6.5.0",
 		"camelcase-keys": "6.2.2",
