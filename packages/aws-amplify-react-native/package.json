--- conflicted
+++ resolved
@@ -1,10 +1,6 @@
 {
   "name": "aws-amplify-react-native",
-<<<<<<< HEAD
-  "version": "2.1.15-unstable.0",
-=======
   "version": "2.1.15",
->>>>>>> e4510051
   "description": "AWS Amplify is a JavaScript library for Frontend and mobile developers building cloud-enabled applications.",
   "main": "dist/index.js",
   "scripts": {
