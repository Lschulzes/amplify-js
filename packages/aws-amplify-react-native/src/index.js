--- conflicted
+++ resolved
@@ -11,66 +11,6 @@
  * and limitations under the License.
  */
 
-<<<<<<< HEAD
-import Auth from './Auth';
-import Analytics , { Notification }from './Analytics';
-import API from './API';
-import Cache from './Cache';
-import Storage from './Storage';
-
-import I18n from './I18n';
-import { ConsoleLogger as Logger } from './Common';
-
-import * as Components from './components';
-import { Authenticator, withAuthenticator, S3Album, S3Image } from './components';
-
-const logger = new Logger('Amplify');
-
-export default class Amplify {
-    static configure(config) {
-        logger.info('configure Amplify');
-
-        Auth.configure(config);
-        Analytics.configure(config);
-        I18n.configure(config);
-        Storage.configure(config);
-
-        API.configure(config);
-        API.createInstance();
-        Cache.configure(config);
-    }
-}
-
-Amplify.Auth = Auth;
-Amplify.Analytics = Analytics;
-Amplify.API = API;
-Amplify.Cache = Cache;
-Amplify.Storage = Storage;
-
-Amplify.I18n = I18n;
-Amplify.Logger = Logger;
-
-Amplify.Components = Components;
-Amplify.withAuthenticator = withAuthenticator;
-
-export {
-    Auth,
-    Authenticator,
-    Analytics,
-    API,
-    Cache,
-    Storage,
-
-    I18n,
-    Logger,
-
-    Components,
-    withAuthenticator,
-    S3Album,
-    S3Image,
-    Notification
-};
-=======
 import { default as AmplifyCore, I18n } from 'aws-amplify';
 import dict from './AmplifyI18n';
 
@@ -104,5 +44,4 @@
 
 export default Amplify;
 
-I18n.putVocabularies(dict);
->>>>>>> d92170da
+I18n.putVocabularies(dict);