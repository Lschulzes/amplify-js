{
	"name": "@aws-amplify/datastore-storage-adapter",
<<<<<<< HEAD
	"version": "2.0.35",
=======
	"version": "2.0.36",
>>>>>>> ae5f9744
	"description": "SQLite storage adapter for Amplify DataStore ",
	"main": "./lib/index.js",
	"module": "./lib-esm/index.js",
	"typings": "./lib-esm/index.d.ts",
	"react-native": {
		"./lib/index": "./lib-esm/index.js"
	},
	"publishConfig": {
		"access": "public"
	},
	"scripts": {
		"test": "npm run lint && jest -w 1 --coverage",
		"build-with-test": "npm test && npm run build",
		"build:cjs": "node ./build es5 && webpack && webpack --config ./webpack.config.dev.js",
		"build:esm": "node ./build es6",
		"build:cjs:watch": "node ./build es5 --watch",
		"build:esm:watch": "rimraf lib-esm && node ./build es6 --watch",
		"build": "yarn clean && yarn build:esm && npm run build:cjs",
		"clean": "rimraf lib-esm lib dist",
		"format": "echo \"Not implemented\"",
		"lint": "tslint '{__tests__,src}/**/*.ts'  && npm run ts-coverage",
		"ts-coverage": "typescript-coverage-report -p ./tsconfig.build.json -t 94.16"
	},
	"repository": {
		"type": "git",
		"url": "https://github.com/aws-amplify/amplify-js.git"
	},
	"author": "Amazon Web Services",
	"license": "Apache-2.0",
	"bugs": {
		"url": "https://github.com/aws/aws-amplify/issues"
	},
	"homepage": "https://aws-amplify.github.io/",
	"devDependencies": {
		"@aws-amplify/core": "5.4.0",
<<<<<<< HEAD
		"@aws-amplify/datastore": "4.5.0",
=======
		"@aws-amplify/datastore": "4.5.1",
>>>>>>> ae5f9744
		"@types/react-native-sqlite-storage": "5.0.1",
		"expo-file-system": "13.1.4",
		"expo-sqlite": "10.1.0",
		"react-native-sqlite-storage": "5.0.0",
		"sqlite3": "^5.0.2"
	},
	"jest": {
		"globals": {
			"ts-jest": {
				"diagnostics": true,
				"tsConfig": {
					"lib": [
						"es5",
						"es2015",
						"dom",
						"esnext.asynciterable",
						"es2019"
					],
					"allowJs": true,
					"esModuleInterop": true,
					"downlevelIteration": true
				}
			}
		},
		"transform": {
			"^.+\\.(js|jsx|ts|tsx)$": "ts-jest"
		},
		"testRegex": "(/__tests__/.*|\\.(test|spec))\\.(tsx?|jsx?)$",
		"testPathIgnorePatterns": [
			"__tests__/model.ts",
			"__tests__/schema.ts",
			"__tests__/helpers.ts"
		],
		"moduleFileExtensions": [
			"ts",
			"tsx",
			"js",
			"json",
			"jsx"
		],
		"testEnvironment": "jsdom",
		"testURL": "http://localhost/",
		"coverageThreshold": {
			"global": {
				"branches": 0,
				"functions": 0,
				"lines": 0,
				"statements": 0
			}
		},
		"coveragePathIgnorePatterns": [
			"/node_modules/",
			"dist",
			"lib",
			"lib-esm",
			"../datastore"
		]
	}
}<|MERGE_RESOLUTION|>--- conflicted
+++ resolved
@@ -1,10 +1,6 @@
 {
 	"name": "@aws-amplify/datastore-storage-adapter",
-<<<<<<< HEAD
-	"version": "2.0.35",
-=======
 	"version": "2.0.36",
->>>>>>> ae5f9744
 	"description": "SQLite storage adapter for Amplify DataStore ",
 	"main": "./lib/index.js",
 	"module": "./lib-esm/index.js",
@@ -40,11 +36,7 @@
 	"homepage": "https://aws-amplify.github.io/",
 	"devDependencies": {
 		"@aws-amplify/core": "5.4.0",
-<<<<<<< HEAD
-		"@aws-amplify/datastore": "4.5.0",
-=======
 		"@aws-amplify/datastore": "4.5.1",
->>>>>>> ae5f9744
 		"@types/react-native-sqlite-storage": "5.0.1",
 		"expo-file-system": "13.1.4",
 		"expo-sqlite": "10.1.0",
