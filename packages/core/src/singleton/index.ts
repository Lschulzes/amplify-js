--- conflicted
+++ resolved
@@ -1,12 +1,10 @@
 // Copyright Amazon.com, Inc. or its affiliates. All Rights Reserved.
 // SPDX-License-Identifier: Apache-2.0
-<<<<<<< HEAD
+
 import { AuthClass } from './Auth';
 import { LibraryOptions, ResourcesConfig } from './types';
 import { FetchAuthSessionOptions } from './Auth/types';
 import { Hub } from '../Hub';
-=======
->>>>>>> eaab5a4c
 
 export { AmplifyClass, AmplifyV6 } from './Amplify';
 export { fetchAuthSession } from './apis/fetchAuthSession';