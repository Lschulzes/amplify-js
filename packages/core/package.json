--- conflicted
+++ resolved
@@ -1,10 +1,6 @@
 {
 	"name": "@aws-amplify/core",
-<<<<<<< HEAD
 	"version": "6.0.0",
-=======
-	"version": "5.8.1",
->>>>>>> a1664b47
 	"description": "Core category of aws-amplify",
 	"main": "./lib/index.js",
 	"module": "./lib-esm/index.js",
@@ -57,16 +53,6 @@
 		"url": "https://github.com/aws/aws-amplify/issues"
 	},
 	"homepage": "https://aws-amplify.github.io/",
-<<<<<<< HEAD
-=======
-	"devDependencies": {
-		"@react-native-async-storage/async-storage": "^1.17.12",
-		"find": "^0.2.7",
-		"genversion": "^2.2.0",
-		"react-native": "^0.68.7",
-		"typescript": "5.0.2"
-	},
->>>>>>> a1664b47
 	"files": [
 		"lib",
 		"lib-esm",
@@ -90,10 +76,10 @@
 		"js-cookie": "^2.2.1"
 	},
 	"devDependencies": {
-		"@react-native-async-storage/async-storage": "1.15.17",
+		"@react-native-async-storage/async-storage": "^1.17.12",
 		"find": "^0.2.7",
 		"genversion": "^2.2.0",
-		"react-native": "^0.64.1",
+		"react-native": "^0.68.7",
 		"typescript": "5.0.2"
 	},
 	"size-limit": [
