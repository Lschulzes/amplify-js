--- conflicted
+++ resolved
@@ -494,11 +494,7 @@
   </div>
   <Picker
     accept="image/*, text/*"
-<<<<<<< HEAD
-    key="1518823726979"
-=======
     key="1518649082227"
->>>>>>> 7f9b0f83
     onPick={[Function]}
     theme={
       Object {
