import React, { Component } from "react";
import { Container, FormSection, SectionHeader, SectionBody, SectionFooter } from "../AmplifyUI";
import { Input, Button } from "../AmplifyTheme";
<<<<<<< HEAD

import { I18n } from '@aws-amplify/core';
import { Interactions } from '../Categories';
=======
import { I18n } from "aws-amplify";
import regeneratorRuntime from 'regenerator-runtime/runtime';
>>>>>>> ec8cc5bf

const styles = {
    itemMe: {
        padding: 10,
        fontSize: 12,
        color: 'gray',
        marginTop: 4,
        textAlign: 'right'
    },
    itemBot: {
        fontSize: 12,
        textAlign: 'left'
    },
    list: {
        height: '300px',
        overflow: 'auto',
    },
    textInput: Object.assign({}, Input, {
        display: 'inline-block',
        width: 'calc(100% - 90px - 15px)',
    }),
    button: Object.assign({}, Button, {
        width: '90px',
        float: 'right',
    })
};

export class ChatBot extends Component {
    constructor(props) {
        super(props);
        this.state = {
            dialog: [{
                message: this.props.welcomeMessage || 'Welcome to Lex',
                from: 'system'
            }],
            inputText: ''
        };
        this.changeInputText = this.changeInputText.bind(this);
        this.listItems = this.listItems.bind(this);
        this.submit = this.submit.bind(this);

        this.listItemsRef = React.createRef();
    }

    listItems() {
        return this.state.dialog.map((m, i) => {
            if (m.from === 'me') { return <div key={i} style={styles.itemMe}>{m.message}</div> }
            else if (m.from === 'system') { return <div key={i} style={styles.itemBot}>{m.message}</div> }
            else { return <div key={i} style={styles.itemBot}>{m.message}</div> }
        });
    };

    async submit(e) {
        e.preventDefault();

        if (!this.state.inputText) {
            return;
        }

        await new Promise(resolve => this.setState({
            dialog: [
                ...this.state.dialog,
                { message: this.state.inputText, from: 'me' },
            ]
        }, resolve));

        if (!Interactions || typeof Interactions.send !== 'function') {
            throw new Error('No Interactions module found, please ensure @aws-amplify/interactions is imported');
        }

        const response = await Interactions.send(this.props.botName, this.state.inputText);

        await this.setState({
            dialog: [...this.state.dialog, response && { from: 'bot', message: response.message }],
            inputText: ''
        });
        this.listItemsRef.current.scrollTop = this.listItemsRef.current.scrollHeight;

    }

    async changeInputText(event) {
        await this.setState({ inputText: event.target.value });
    }

    getOnComplete(fn) {
        return  (...args) => {
            const { clearOnComplete } = this.props;
            const message = fn(...args);

            this.setState({
                dialog: [
                    ...(!clearOnComplete && this.state.dialog),
                    message && { from: 'bot', message }
                ].filter(Boolean),
            }, () => {
                this.listItemsRef.current.scrollTop = this.listItemsRef.current.scrollHeight;
            });
        }
    }

    componentDidMount() {
        const {onComplete, botName} = this.props;

        if(onComplete && botName) {
            if (!Interactions || typeof Interactions.onComplete !== 'function') {
                throw new Error('No Interactions module found, please ensure @aws-amplify/interactions is imported');
            }
            Interactions.onComplete(botName, this.getOnComplete(onComplete, this));
        }
    }

    componentDidUpdate(prevProps) {
        const {onComplete, botName} = this.props;

        if (botName && this.props.onComplete !== prevProps.onComplete) {
            if (!Interactions || typeof Interactions.onComplete !== 'function') {
                throw new Error('No Interactions module found, please ensure @aws-amplify/interactions is imported');
            }
            Interactions.onComplete(botName, this.getOnComplete(onComplete, this));
        }
    }

    render() {
        const { title, theme, onComplete } = this.props;

        return (
            <FormSection theme={theme}>
                {title && <SectionHeader theme={theme}>{I18n.get(title)}</SectionHeader>}
                <SectionBody theme={theme}>
                    <div ref={this.listItemsRef} style={styles.list}>{this.listItems()}</div>
                   </SectionBody>
                <SectionFooter theme={theme}>
                    <form onSubmit={this.submit}>
                        <input
                            style={styles.textInput}
                            type='text'
                            placeholder={I18n.get("Type your message here")}
                            onChange={this.changeInputText}
                            value={this.state.inputText}>
                        </input>
                        <button type="submit" style={styles.button} >{I18n.get('Send')}</button>
                    </form>
                </SectionFooter>
            </FormSection>
        );
    }
}
ChatBot.defaultProps = {
    title: '',
    botName: '',
    onComplete: undefined,
    clearOnComplete: false,
};

export default ChatBot;<|MERGE_RESOLUTION|>--- conflicted
+++ resolved
@@ -1,14 +1,10 @@
 import React, { Component } from "react";
 import { Container, FormSection, SectionHeader, SectionBody, SectionFooter } from "../AmplifyUI";
 import { Input, Button } from "../AmplifyTheme";
-<<<<<<< HEAD
 
 import { I18n } from '@aws-amplify/core';
 import { Interactions } from '../Categories';
-=======
-import { I18n } from "aws-amplify";
 import regeneratorRuntime from 'regenerator-runtime/runtime';
->>>>>>> ec8cc5bf
 
 const styles = {
     itemMe: {
