--- conflicted
+++ resolved
@@ -27,11 +27,7 @@
 
 const logger = new Logger('withAuth0');
 
-<<<<<<< HEAD
 export function withAuth0(Comp, options) {
-=======
-export default function withAuth0(Comp, options?) {
->>>>>>> f37cff7a
 	return class extends React.Component<any, any> {
 		public _auth0;
 
@@ -197,14 +193,9 @@
 	</SignInButton>
 );
 
-<<<<<<< HEAD
-// @ts-ignore
 export const Auth0Button = withAuth0(Button);
 
 /**
  * @deprecated use named import
  */
-export default withAuth0;
-=======
-export const Auth0Button = withAuth0(Button);
->>>>>>> f37cff7a
+export default withAuth0;