--- conflicted
+++ resolved
@@ -13,13 +13,8 @@
 
 import * as React from 'react';
 
-<<<<<<< HEAD
-import { I18n, ConsoleLogger as Logger } from '@aws-amplify/core';
+import { I18n } from '@aws-amplify/core';
 import { Auth } from '@aws-amplify/auth';
-=======
-import { I18n } from '@aws-amplify/core';
-import Auth from '@aws-amplify/auth';
->>>>>>> f37cff7a
 import AmplifyTheme from '../../Amplify-UI/Amplify-UI-Theme';
 import { oAuthSignInButton } from '@aws-amplify/ui';
 import {
@@ -27,11 +22,7 @@
 	SignInButtonContent,
 } from '../../Amplify-UI/Amplify-UI-Components-React';
 
-<<<<<<< HEAD
 export function withOAuth(Comp) {
-=======
-export default function withOAuth(Comp) {
->>>>>>> f37cff7a
 	return class extends React.Component<any, any> {
 		constructor(props: any) {
 			super(props);
