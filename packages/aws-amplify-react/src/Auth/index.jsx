/*
 * Copyright 2017-2017 Amazon.com, Inc. or its affiliates. All Rights Reserved.
 *
 * Licensed under the Apache License, Version 2.0 (the "License"). You may not use this file except in compliance with
 * the License. A copy of the License is located at
 *
 *     http://aws.amazon.com/apache2.0/
 *
 * or in the "license" file accompanying this file. This file is distributed on an "AS IS" BASIS, WITHOUT WARRANTIES OR
 * CONDITIONS OF ANY KIND, either express or implied. See the License for the specific language governing permissions
 * and limitations under the License.
 */

import * as React from 'react';
import { Component } from 'react';

import Authenticator from './Authenticator';

export { default as Authenticator } from './Authenticator';
export { default as AuthPiece } from './AuthPiece';
export { default as SignIn } from './SignIn';
export { default as ConfirmSignIn } from './ConfirmSignIn';
export { default as SignOut } from './SignOut';
export { default as RequireNewPassword } from './RequireNewPassword';
export { default as SignUp } from './SignUp';
export { default as ConfirmSignUp } from './ConfirmSignUp';
export { default as VerifyContact } from './VerifyContact';
export { default as ForgotPassword } from './ForgotPassword';
export { default as Greetings } from './Greetings';
export { default as FederatedSignIn, FederatedButtons } from './FederatedSignIn';
export { default as TOTPSetup } from './TOTPSetup';
export { default as Loading } from './Loading';

export * from './Provider';

import Greetings from './Greetings';

<<<<<<< HEAD
export function withAuthenticator(Comp, includeGreetings = false, authenticatorComponents = [], federated = null, theme = null, signUpConfig = {}) {
=======
export function withAuthenticator(
    Comp,
    includeGreetings = false,
    authenticatorComponents = [],
    federated = null,
    theme = null
    ) {
>>>>>>> 5a388d52
    return class extends Component {
        constructor(props) {
            super(props);

            this.handleAuthStateChange = this.handleAuthStateChange.bind(this);

            this.state = {
                authState: props.authState || null,
                authData: props.authData || null
            };

            this.authConfig = {};

            if (typeof includeGreetings === 'object' && includeGreetings !== null){
                this.authConfig = Object.assign(this.authConfig, includeGreetings)
            } else {
                this.authConfig = {
                    includeGreetings,
                    authenticatorComponents,
                    federated,
                    theme,
                    signUpConfig
                }
            }
        }

        handleAuthStateChange(state, data) {
            this.setState({ authState: state, authData: data });
        }

        render() {
            const { authState, authData } = this.state;
            const signedIn = (authState === 'signedIn');
            if (signedIn) {
                return (
                    <div>
                        {
                            this.authConfig.includeGreetings?
                            <Greetings
                                authState={authState}
                                authData={authData}
                                federated={this.authConfig.federated || this.props.federated || {} }
                                onStateChange={this.handleAuthStateChange}
                                theme={theme}
                            />
                            : null
                        }
                        <Comp
                            {...this.props}
                            authState={authState}
                            authData={authData}
                            onStateChange={this.handleAuthStateChange}
                        />
                    </div>
                );
            }

            return <Authenticator
                {...this.props}
                theme={this.authConfig.theme}
                federated={this.authConfig.federated || this.props.federated}
                hideDefault={this.authConfig.authenticatorComponents && this.authConfig.authenticatorComponents.length > 0}
                signUpConfig={this.authConfig.signUpConfig}
                onStateChange={this.handleAuthStateChange}
                children={this.authConfig.authenticatorComponents || []}
            />;
        }
    };
}

export class AuthenticatorWrapper extends Component {
    constructor(props) {
        super(props);

        this.state = { auth: 'init' };

        this.handleAuthState = this.handleAuthState.bind(this);
    }

    handleAuthState(state, data) {
        this.setState({ auth: state, authData: data });
    }

    render() {
        return (
            <div>
                <Authenticator {...this.props} onStateChange={this.handleAuthState} />
                {this.props.children(this.state.auth)}
            </div>
        );
    }
}<|MERGE_RESOLUTION|>--- conflicted
+++ resolved
@@ -35,17 +35,8 @@
 
 import Greetings from './Greetings';
 
-<<<<<<< HEAD
+
 export function withAuthenticator(Comp, includeGreetings = false, authenticatorComponents = [], federated = null, theme = null, signUpConfig = {}) {
-=======
-export function withAuthenticator(
-    Comp,
-    includeGreetings = false,
-    authenticatorComponents = [],
-    federated = null,
-    theme = null
-    ) {
->>>>>>> 5a388d52
     return class extends Component {
         constructor(props) {
             super(props);
