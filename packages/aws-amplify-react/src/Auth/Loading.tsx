--- conflicted
+++ resolved
@@ -14,11 +14,7 @@
 import * as React from 'react';
 import { I18n } from '@aws-amplify/core';
 
-<<<<<<< HEAD
 import { AuthPiece, IAuthPieceProps, IAuthPieceState } from './AuthPiece';
-=======
-import AuthPiece, { IAuthPieceProps, IAuthPieceState } from './AuthPiece';
->>>>>>> f37cff7a
 import {
 	FormSection,
 	SectionBody,
@@ -26,16 +22,7 @@
 
 import { auth } from '../Amplify-UI/data-test-attributes';
 
-<<<<<<< HEAD
-const logger = new Logger('Loading');
-
-export class Loading extends AuthPiece<
-=======
-export default class Loading extends AuthPiece<
->>>>>>> f37cff7a
-	IAuthPieceProps,
-	IAuthPieceState
-	> {
+export class Loading extends AuthPiece<IAuthPieceProps, IAuthPieceState> {
 	constructor(props: IAuthPieceProps) {
 		super(props);
 
