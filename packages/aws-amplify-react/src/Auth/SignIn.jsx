/*
 * Copyright 2017-2017 Amazon.com, Inc. or its affiliates. All Rights Reserved.
 *
 * Licensed under the Apache License, Version 2.0 (the "License"). You may not use this file except in compliance with
 * the License. A copy of the License is located at
 *
 *     http://aws.amazon.com/apache2.0/
 *
 * or in the "license" file accompanying this file. This file is distributed on an "AS IS" BASIS, WITHOUT WARRANTIES OR
 * CONDITIONS OF ANY KIND, either express or implied. See the License for the specific language governing permissions
 * and limitations under the License.
 */

import * as React from 'react';
import { I18n, JS, ConsoleLogger as Logger } from '@aws-amplify/core';
import Auth from '@aws-amplify/auth';

import AuthPiece from './AuthPiece';
import { FederatedButtons } from './FederatedSignIn';

import {
    FormSection,
    FormField,
    SectionHeader,
    SectionBody,
    SectionFooter,
    Button,
    Link,
    Hint,
    Input,
    InputLabel,
    SectionFooterPrimaryContent,
    SectionFooterSecondaryContent,
} from '../Amplify-UI/Amplify-UI-Components-React';

const logger = new Logger('SignIn');

export default class SignIn extends AuthPiece {
    constructor(props) {
        super(props);

        this.checkContact = this.checkContact.bind(this);
        this.signIn = this.signIn.bind(this);
        this.onKeyDown = this.onKeyDown.bind(this);

        this._validAuthStates = ['signIn', 'signedOut', 'signedUp'];
        this.state = {};
    }

    componentDidMount() {
        window.addEventListener('keydown', this.onKeyDown);
    }

    componentWillUnmount() {
        window.removeEventListener('keydown', this.onKeyDown);
    }

    onKeyDown(e) {
        if (this.props.authState === 'signIn' && !this.props.hide) {
            if (e.keyCode === 13) { // when press enter
                this.signIn();
            }
        }
    }

    checkContact(user) {
        if (!Auth || typeof Auth.verifiedContact !== 'function') {
            throw new Error('No Auth module found, please ensure @aws-amplify/auth is imported');
        }
        Auth.verifiedContact(user)
            .then(data => {
                if (!JS.isEmpty(data.verified)) {
                    this.changeState('signedIn', user);
                } else {
                    user = Object.assign(user, data);
                    this.changeState('verifyContact', user);
                }
            });
    }

    signIn() {
        const { username, password } = this.inputs;
        if (!Auth || typeof Auth.signIn !== 'function') {
            throw new Error('No Auth module found, please ensure @aws-amplify/auth is imported');
        }
        Auth.signIn(username, password)
            .then(user => {
                logger.debug(user);
                if (user.challengeName === 'SMS_MFA' || user.challengeName === 'SOFTWARE_TOKEN_MFA') {
                    logger.debug('confirm user with ' + user.challengeName);
                    this.changeState('confirmSignIn', user);
                } else if (user.challengeName === 'NEW_PASSWORD_REQUIRED') {
                    logger.debug('require new password', user.challengeParam);
                    this.changeState('requireNewPassword', user);
                } else if (user.challengeName === 'MFA_SETUP') {
                    logger.debug('TOTP setup', user.challengeParam);
                    this.changeState('TOTPSetup', user);
                }
                else {
                    this.checkContact(user);
                }
            })
            .catch(err => {
                if (err.code === 'UserNotConfirmedException') {
                    logger.debug('the user is not confirmed');
                    this.changeState('confirmSignUp', { username });
                } 
                else if (err.code === 'PasswordResetRequiredException') {
                    logger.debug('the user requires a new password');
                    this.changeState('requireNewPassword', { username });
                } else {
                    this.error(err);
                }
            });
    }

    showComponent(theme) {
<<<<<<< HEAD
        const { authState, hide = [], federated, onStateChange, hideLink=[] } = this.props;
=======
        const { authState, hide = [], federated, onStateChange, onAuthEvent } = this.props;
>>>>>>> 72d1ea0d
        if (hide && hide.includes(SignIn)) { return null; }
        const hideSignUp = hideLink.some(component => component.name === 'SignUp');
        const hideForgotPassword =hideLink.some(component => component.name === 'ForgotPassword');
        return (
            <FormSection theme={theme}>
                <SectionHeader theme={theme}>{I18n.get('Sign in to your account')}</SectionHeader>
                <SectionBody theme={theme}>
                    <FederatedButtons
                        federated={federated}
                        theme={theme}
                        authState={authState}
                        onStateChange={onStateChange}
                        onAuthEvent={onAuthEvent}
                    />
                    <FormField theme={theme}>
                        <InputLabel>{I18n.get('Username')} *</InputLabel>
                        <Input
                            autoFocus
                            placeholder={I18n.get('Enter your username')}
                            theme={theme}
                            key="username"
                            name="username"
                            onChange={this.handleInputChange}
                        />
                    </FormField>
                    <FormField theme={theme}>
                        <InputLabel>{I18n.get('Password')} *</InputLabel>
                        <Input
                            placeholder={I18n.get('Enter your password')}
                            theme={theme}
                            key="password"
                            type="password"
                            name="password"
                            onChange={this.handleInputChange}
                        />
                        {
                            !hideForgotPassword && <Hint theme={theme}>
                                {I18n.get('Forget your password? ')}
                                <Link theme={theme} onClick={() => this.changeState('forgotPassword')}>
                                    {I18n.get('Reset password')}
                                </Link>
                            </Hint>
                        }
                    </FormField>
                    
                </SectionBody>
                <SectionFooter theme={theme}>
                    <SectionFooterPrimaryContent theme={theme}>
                        <Button theme={theme} onClick={this.signIn}>
                            {I18n.get('Sign In')}
                        </Button>
                    </SectionFooterPrimaryContent>
                    {
                        !hideSignUp && <SectionFooterSecondaryContent theme={theme}>
                            {I18n.get('No account? ')}
                            <Link theme={theme} onClick={() => this.changeState('signUp')}>
                                {I18n.get('Create account')}
                            </Link>
                        </SectionFooterSecondaryContent>
                    }
                </SectionFooter>
            </FormSection>
        );
    }
}<|MERGE_RESOLUTION|>--- conflicted
+++ resolved
@@ -115,11 +115,7 @@
     }
 
     showComponent(theme) {
-<<<<<<< HEAD
-        const { authState, hide = [], federated, onStateChange, hideLink=[] } = this.props;
-=======
-        const { authState, hide = [], federated, onStateChange, onAuthEvent } = this.props;
->>>>>>> 72d1ea0d
+        const { authState, hide = [], federated, onStateChange, onAuthEvent, hideLink=[] } = this.props;
         if (hide && hide.includes(SignIn)) { return null; }
         const hideSignUp = hideLink.some(component => component.name === 'SignUp');
         const hideForgotPassword =hideLink.some(component => component.name === 'ForgotPassword');
