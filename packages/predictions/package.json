--- conflicted
+++ resolved
@@ -34,9 +34,8 @@
   },
   "homepage": "https://aws-amplify.github.io/",
   "dependencies": {
-<<<<<<< HEAD
-    "@aws-amplify/core": "^2.2.4",
-    "@aws-amplify/storage": "^2.1.1",
+    "@aws-amplify/core": "^2.2.5",
+    "@aws-amplify/storage": "^2.2.1",
     "@aws-sdk/client-comprehend": "^1.0.0-alpha.25",
     "@aws-sdk/client-polly": "^1.0.0-alpha.24",
     "@aws-sdk/client-rekognition": "^1.0.0-alpha.25",
@@ -44,12 +43,6 @@
     "@aws-sdk/client-translate": "^1.0.0-alpha.25",
     "@aws-sdk/eventstream-marshaller": "^1.0.0-alpha.7",
     "@aws-sdk/util-utf8-node": "^1.0.0-alpha.2",
-=======
-    "@aws-amplify/core": "^2.2.5",
-    "@aws-amplify/storage": "^2.2.1",
-    "@aws-sdk/eventstream-marshaller": "0.1.0-preview.2",
-    "@aws-sdk/util-utf8-node": "0.1.0-preview.1",
->>>>>>> 0ddb6af3
     "uuid": "^3.2.1"
   },
   "jest": {
