--- conflicted
+++ resolved
@@ -1,10 +1,6 @@
 {
   "name": "@aws-amplify/cache",
-<<<<<<< HEAD
-  "version": "1.1.0",
-=======
   "version": "1.0.34",
->>>>>>> 46e35508
   "description": "Cache category of aws-amplify",
   "main": "./index.js",
   "module": "./lib-esm/index.js",
@@ -37,11 +33,7 @@
   },
   "homepage": "https://github.com/aws/aws-amplify#readme",
   "dependencies": {
-<<<<<<< HEAD
-    "@aws-amplify/core": "1.2.0"
-=======
     "@aws-amplify/core": "^1.1.2"
->>>>>>> 46e35508
   },
   "jest": {
     "globals": {
