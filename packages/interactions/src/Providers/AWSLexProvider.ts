<<<<<<< HEAD
/*
 * Copyright 2017-2018 Amazon.com, Inc. or its affiliates. All Rights Reserved.
 *
 * Licensed under the Apache License, Version 2.0 (the "License"). You may not use this file except in compliance with
 * the License. A copy of the License is located at
 *
 *     http://aws.amazon.com/apache2.0/
 *
 * or in the "license" file accompanying this file. This file is distributed on an "AS IS" BASIS, WITHOUT WARRANTIES OR
 * CONDITIONS OF ANY KIND, either express or implied. See the License for the specific language governing permissions
 * and limitations under the License.
 */
=======
// Copyright Amazon.com, Inc. or its affiliates. All Rights Reserved.
// SPDX-License-Identifier: Apache-2.0
>>>>>>> 80da5f14
import { AbstractInteractionsProvider } from './InteractionsProvider';
import {
	InteractionsOptions,
	AWSLexProviderOptions,
	InteractionsResponse,
	InteractionsMessage,
} from '../types';
import {
	LexRuntimeServiceClient,
	PostTextCommand,
	PostTextCommandInput,
	PostTextCommandOutput,
	PostContentCommand,
	PostContentCommandInput,
	PostContentCommandOutput,
} from '@aws-sdk/client-lex-runtime-service';
import {
	ConsoleLogger as Logger,
	Credentials,
	getAmplifyUserAgent,
} from '@aws-amplify/core';
import { convert } from './AWSLexProviderHelper/utils';

const logger = new Logger('AWSLexProvider');

interface PostContentCommandOutputFormatted
	extends Omit<PostContentCommandOutput, 'audioStream'> {
	audioStream?: Uint8Array;
}

type AWSLexProviderSendResponse =
	| PostTextCommandOutput
	| PostContentCommandOutputFormatted;

export class AWSLexProvider extends AbstractInteractionsProvider {
	private lexRuntimeServiceClient: LexRuntimeServiceClient;
	private _botsCompleteCallback: object;

	constructor(options: InteractionsOptions = {}) {
		super(options);
		this._botsCompleteCallback = {};
	}

	getProviderName() {
		return 'AWSLexProvider';
	}

	configure(config: AWSLexProviderOptions = {}): AWSLexProviderOptions {
		const propertiesToTest = ['name', 'alias', 'region'];

		Object.keys(config).forEach(botKey => {
			const botConfig = config[botKey];

			// is bot config correct
			if (!propertiesToTest.every(x => x in botConfig)) {
				throw new Error('invalid bot configuration');
			}
		});
		return super.configure(config);
	}

	/**
	 * @private
	 * @deprecated
	 * This is used internally by 'sendMessage' to call onComplete callback
	 * for a bot if configured
	 */
	reportBotStatus(data: AWSLexProviderSendResponse, botname: string) {
		// Check if state is fulfilled to resolve onFullfilment promise
		logger.debug('postContent state', data.dialogState);
		if (
			data.dialogState === 'ReadyForFulfillment' ||
			data.dialogState === 'Fulfilled'
		) {
			if (typeof this._botsCompleteCallback[botname] === 'function') {
				setTimeout(() => this._botsCompleteCallback[botname](null, data), 0);
			}

			if (
				this._config &&
				typeof this._config[botname].onComplete === 'function'
			) {
				setTimeout(() => this._config[botname].onComplete(null, data), 0);
			}
		}

		if (data.dialogState === 'Failed') {
			if (typeof this._botsCompleteCallback[botname] === 'function') {
				setTimeout(
					() => this._botsCompleteCallback[botname]('Bot conversation failed'),
					0
				);
			}

			if (
				this._config &&
				typeof this._config[botname].onComplete === 'function'
			) {
				setTimeout(
					() => this._config[botname].onComplete('Bot conversation failed'),
					0
				);
			}
		}
	}

	async sendMessage(
		botname: string,
		message: string | InteractionsMessage
	): Promise<InteractionsResponse> {
		// check if bot exists
		if (!this._config[botname]) {
			return Promise.reject('Bot ' + botname + ' does not exist');
		}

		// check if credentials are present
		let credentials;
		try {
			credentials = await Credentials.get();
		} catch (error) {
			return Promise.reject('No credentials');
		}

		this.lexRuntimeServiceClient = new LexRuntimeServiceClient({
			region: this._config[botname].region,
			credentials,
			customUserAgent: getAmplifyUserAgent(),
		});

		let params: PostTextCommandInput | PostContentCommandInput;
		if (typeof message === 'string') {
			params = {
				botAlias: this._config[botname].alias,
				botName: botname,
				inputText: message,
				userId: credentials.identityId,
			};

			logger.debug('postText to lex', message);
			try {
				const postTextCommand = new PostTextCommand(params);
				const data = await this.lexRuntimeServiceClient.send(postTextCommand);

				this.reportBotStatus(data, botname);
				return data;
			} catch (err) {
				return Promise.reject(err);
			}
		} else {
			const {
				content,
				options: { messageType },
			} = message;
			if (messageType === 'voice') {
				if (typeof content !== 'object') {
					return Promise.reject('invalid content type');
				}
				const inputStream =
					content instanceof Uint8Array ? content : await convert(content);

				params = {
					botAlias: this._config[botname].alias,
					botName: botname,
					contentType: 'audio/x-l16; sample-rate=16000; channel-count=1',
					userId: credentials.identityId,
					accept: 'audio/mpeg',
					inputStream,
				};
			} else {
				if (typeof content !== 'string')
					return Promise.reject('invalid content type');

				params = {
					botAlias: this._config[botname].alias,
					botName: botname,
					contentType: 'text/plain; charset=utf-8',
					inputStream: content,
					userId: credentials.identityId,
					accept: 'audio/mpeg',
				};
			}
			logger.debug('postContent to lex', message);
			try {
				const postContentCommand = new PostContentCommand(params);
				const data = await this.lexRuntimeServiceClient.send(
					postContentCommand
				);

				const audioArray = data.audioStream
					? await convert(data.audioStream)
					: undefined;

				const response = { ...data, ...{ audioStream: audioArray } };

				this.reportBotStatus(response, botname);
				return response;
			} catch (err) {
				return Promise.reject(err);
			}
		}
	}

	onComplete(botname: string, callback: (err, confirmation) => void) {
		// does bot exist
		if (!this._config[botname]) {
			throw new Error('Bot ' + botname + ' does not exist');
		}
		this._botsCompleteCallback[botname] = callback;
	}
}<|MERGE_RESOLUTION|>--- conflicted
+++ resolved
@@ -1,20 +1,5 @@
-<<<<<<< HEAD
-/*
- * Copyright 2017-2018 Amazon.com, Inc. or its affiliates. All Rights Reserved.
- *
- * Licensed under the Apache License, Version 2.0 (the "License"). You may not use this file except in compliance with
- * the License. A copy of the License is located at
- *
- *     http://aws.amazon.com/apache2.0/
- *
- * or in the "license" file accompanying this file. This file is distributed on an "AS IS" BASIS, WITHOUT WARRANTIES OR
- * CONDITIONS OF ANY KIND, either express or implied. See the License for the specific language governing permissions
- * and limitations under the License.
- */
-=======
 // Copyright Amazon.com, Inc. or its affiliates. All Rights Reserved.
 // SPDX-License-Identifier: Apache-2.0
->>>>>>> 80da5f14
 import { AbstractInteractionsProvider } from './InteractionsProvider';
 import {
 	InteractionsOptions,
