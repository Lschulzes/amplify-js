{
	"name": "@aws-amplify/interactions",
<<<<<<< HEAD
	"version": "6.0.0",
	"private": true,
=======
	"version": "5.2.10",
>>>>>>> fda7a25a
	"description": "Interactions category of aws-amplify",
	"main": "./lib/index.js",
	"module": "./lib-esm/index.js",
	"typings": "./lib-esm/index.d.ts",
	"react-native": {
		"./lib/index": "./lib-esm/index.js"
	},
	"sideEffects": [
		"./lib/Interactions.js",
		"./lib-esm/Interactions.js"
	],
	"publishConfig": {
		"access": "public"
	},
	"scripts": {
		"test": "npm run lint && jest -w 1 --coverage",
		"test:size": "size-limit",
		"build-with-test": "npm run clean && npm test && tsc && webpack",
		"build:cjs": "node ./build es5 && webpack && webpack --config ./webpack.config.dev.js",
		"build:esm": "node ./build es6",
		"build:cjs:watch": "node ./build es5 --watch",
		"build:esm:watch": "node ./build es6 --watch",
		"build": "npm run clean && npm run build:esm && npm run build:cjs",
		"clean": "npm run clean:size && rimraf lib-esm lib dist",
		"clean:size": "rimraf dual-publish-tmp tmp*",
		"format": "echo \"Not implemented\"",
		"lint": "tslint 'src/**/*.ts' && npm run ts-coverage",
		"ts-coverage": "typescript-coverage-report -p ./tsconfig.build.json -t 88.6"
	},
	"repository": {
		"type": "git",
		"url": "https://github.com/aws-amplify/amplify-js.git"
	},
	"author": "Amazon Web Services",
	"license": "Apache-2.0",
	"bugs": {
		"url": "https://github.com/aws/aws-amplify/issues"
	},
	"homepage": "https://aws-amplify.github.io/",
	"files": [
		"lib",
		"lib-esm",
		"src"
	],
	"dependencies": {
<<<<<<< HEAD
=======
		"@aws-amplify/core": "5.8.4",
>>>>>>> fda7a25a
		"@aws-sdk/client-lex-runtime-service": "3.186.3",
		"@aws-sdk/client-lex-runtime-v2": "3.186.3",
		"base-64": "1.0.0",
		"fflate": "0.7.3",
		"pako": "2.0.4",
		"tslib": "^2.5.0"
	},
	"peerDependencies": {
		"@aws-amplify/core": "^6.0.0"
	},
	"devDependencies": {
		"@aws-amplify/core": "6.0.0"
	},
	"size-limit": [
		{
			"name": "Interactions (top-level class with Lex v2)",
			"path": "./lib-esm/index.js",
			"import": "{ Amplify, Interactions, AWSLexV2Provider }",
			"limit": "76.02 kB"
		}
	],
	"jest": {
		"globals": {
			"ts-jest": {
				"diagnostics": false,
				"tsConfig": {
					"lib": [
						"es5",
						"es2015",
						"dom",
						"esnext.asynciterable",
						"es2017.object"
					],
					"allowJs": true
				}
			}
		},
		"transform": {
			"^.+\\.(js|jsx|ts|tsx)$": "ts-jest"
		},
		"testRegex": "(/__tests__/.*|\\.(test|spec))\\.(tsx?|jsx?)$",
		"moduleFileExtensions": [
			"ts",
			"tsx",
			"js",
			"json",
			"jsx"
		],
		"testEnvironment": "jsdom",
		"testURL": "http://localhost/",
		"coverageThreshold": {
			"global": {
				"branches": 0,
				"functions": 0,
				"lines": 0,
				"statements": 0
			}
		},
		"coveragePathIgnorePatterns": [
			"/node_modules/",
			"dist",
			"lib",
			"lib-esm"
		]
	}
}<|MERGE_RESOLUTION|>--- conflicted
+++ resolved
@@ -1,11 +1,7 @@
 {
 	"name": "@aws-amplify/interactions",
-<<<<<<< HEAD
 	"version": "6.0.0",
 	"private": true,
-=======
-	"version": "5.2.10",
->>>>>>> fda7a25a
 	"description": "Interactions category of aws-amplify",
 	"main": "./lib/index.js",
 	"module": "./lib-esm/index.js",
@@ -51,10 +47,6 @@
 		"src"
 	],
 	"dependencies": {
-<<<<<<< HEAD
-=======
-		"@aws-amplify/core": "5.8.4",
->>>>>>> fda7a25a
 		"@aws-sdk/client-lex-runtime-service": "3.186.3",
 		"@aws-sdk/client-lex-runtime-v2": "3.186.3",
 		"base-64": "1.0.0",
