--- conflicted
+++ resolved
@@ -4,13 +4,13 @@
 
     export type NodeCallback<E,T> = (err?: E, result?: T) => void;
 
-<<<<<<< HEAD
+
     export interface CodeDeliveryDetails {
         AttributeName: string,
         DeliveryMedium: string,
         Destination: string
     } 
-=======
+
     export interface IAuthenticationCallback {
         onSuccess: (session: CognitoUserSession, userConfirmationNecessary?: boolean) => void,
         onFailure: (err: any) => void,
@@ -21,7 +21,6 @@
         mfaSetup?: (challengeName: any, challengeParameters: any) => void,
         selectMFAType?: (challengeName: any, challengeParameters: any) => void
     }
->>>>>>> fb33c470
 
     export interface IMfaSettings {
         PreferredMfa: boolean,
