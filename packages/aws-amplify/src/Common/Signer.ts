--- conflicted
+++ resolved
@@ -158,10 +158,7 @@
 </pre>
 */
 var get_signing_key = function(secret_key, d_str, service_info) {
-<<<<<<< HEAD
-=======
     logger.debug(service_info);
->>>>>>> 6b189d60
     var k = ('AWS4' + secret_key),
         k_date = encrypt(k, d_str),
         k_region = encrypt(k_date, service_info.region),
@@ -242,10 +239,7 @@
 
     // Task 1: Create a Canonical Request
     var request_str = canonical_request(request);
-<<<<<<< HEAD
-=======
     logger.debug(request_str);
->>>>>>> 6b189d60
 
     // Task 2: Create a String to Sign
     var service_info = service_info || parse_service_info(request),
