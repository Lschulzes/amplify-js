{
  "name": "aws-amplify",
<<<<<<< HEAD
  "version": "1.1.32-unstable.0",
=======
  "version": "1.1.32",
>>>>>>> e4510051
  "description": "AWS Amplify is a JavaScript library for Frontend and mobile developers building cloud-enabled applications.",
  "main": "./lib/index.js",
  "typings": "./lib/index.d.ts",
  "scripts": {
    "test": "jest --passWithNoTests --coverage --maxWorkers 2",
    "build-with-test": "npm run clean && npm test && tsc && webpack -p",
    "build": "npm run clean && tsc && webpack -p",
    "clean": "rimraf lib lib-esm dist",
    "format": "echo \"Not implemented\"",
    "lint": "tslint 'src/**/*.ts'",
    "generate-docs-local": "typedoc --out docs src",
    "generate-docs-root": "typedoc --out ../../docs src"
  },
  "repository": {
    "type": "git",
    "url": "git+https://github.com/aws/aws-amplify.git"
  },
  "author": "Amazon Web Services",
  "license": "Apache-2.0",
  "bugs": {
    "url": "https://github.com/aws/aws-amplify/issues"
  },
  "homepage": "https://github.com/aws/aws-amplify#readme",
  "devDependencies": {
    "@types/node": "^8.10.15",
    "awesome-typescript-loader": "^3.2.2",
    "babel-loader": "^7.1.2",
    "babel-preset-es2015": "^6.24.1",
    "babel-preset-react": "^6.24.1",
    "babel-preset-stage-2": "^6.24.1",
    "compression-webpack-plugin": "^1.1.3",
    "find": "^0.2.7",
    "jest": "^22.4.3",
    "json-loader": "^0.5.7",
    "prepend-file": "^1.3.1",
    "rimraf": "^2.6.2",
    "source-map-loader": "^0.2.1",
    "ts-jest": "^22.0.0",
    "tslint": "^5.7.0",
    "tslint-config-airbnb": "^5.8.0",
    "uglifyjs-webpack-plugin": "^0.4.6",
    "webpack": "^3.5.5"
  },
  "dependencies": {
<<<<<<< HEAD
    "@aws-amplify/analytics": "1.2.20-unstable.0",
    "@aws-amplify/api": "1.0.39-unstable.0",
    "@aws-amplify/auth": "1.2.28-unstable.0",
    "@aws-amplify/cache": "1.0.29-unstable.0",
    "@aws-amplify/core": "1.0.29-unstable.0",
    "@aws-amplify/interactions": "1.0.32-unstable.0",
    "@aws-amplify/pubsub": "1.0.30-unstable.0",
    "@aws-amplify/storage": "^1.0.31",
    "@aws-amplify/ui": "1.0.22-unstable.0",
    "@aws-amplify/xr": "0.1.19-unstable.0"
=======
    "@aws-amplify/analytics": "^1.2.20",
    "@aws-amplify/api": "^1.0.39",
    "@aws-amplify/auth": "^1.2.28",
    "@aws-amplify/cache": "^1.0.29",
    "@aws-amplify/core": "^1.0.29",
    "@aws-amplify/interactions": "^1.0.32",
    "@aws-amplify/pubsub": "^1.0.30",
    "@aws-amplify/storage": "^1.0.31",
    "@aws-amplify/ui": "^1.0.22",
    "@aws-amplify/xr": "^0.1.19"
>>>>>>> e4510051
  }
}<|MERGE_RESOLUTION|>--- conflicted
+++ resolved
@@ -1,10 +1,6 @@
 {
   "name": "aws-amplify",
-<<<<<<< HEAD
-  "version": "1.1.32-unstable.0",
-=======
   "version": "1.1.32",
->>>>>>> e4510051
   "description": "AWS Amplify is a JavaScript library for Frontend and mobile developers building cloud-enabled applications.",
   "main": "./lib/index.js",
   "typings": "./lib/index.d.ts",
@@ -49,18 +45,6 @@
     "webpack": "^3.5.5"
   },
   "dependencies": {
-<<<<<<< HEAD
-    "@aws-amplify/analytics": "1.2.20-unstable.0",
-    "@aws-amplify/api": "1.0.39-unstable.0",
-    "@aws-amplify/auth": "1.2.28-unstable.0",
-    "@aws-amplify/cache": "1.0.29-unstable.0",
-    "@aws-amplify/core": "1.0.29-unstable.0",
-    "@aws-amplify/interactions": "1.0.32-unstable.0",
-    "@aws-amplify/pubsub": "1.0.30-unstable.0",
-    "@aws-amplify/storage": "^1.0.31",
-    "@aws-amplify/ui": "1.0.22-unstable.0",
-    "@aws-amplify/xr": "0.1.19-unstable.0"
-=======
     "@aws-amplify/analytics": "^1.2.20",
     "@aws-amplify/api": "^1.0.39",
     "@aws-amplify/auth": "^1.2.28",
@@ -71,6 +55,5 @@
     "@aws-amplify/storage": "^1.0.31",
     "@aws-amplify/ui": "^1.0.22",
     "@aws-amplify/xr": "^0.1.19"
->>>>>>> e4510051
   }
 }