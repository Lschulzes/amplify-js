--- conflicted
+++ resolved
@@ -11,7 +11,6 @@
  * and limitations under the License.
  */
 
-<<<<<<< HEAD
 import {
 	ConsoleLogger as Logger,
 	Credentials,
@@ -19,10 +18,6 @@
 } from '@aws-amplify/core';
 import { KinesisClient } from '@aws-sdk/client-kinesis-browser/KinesisClient';
 import { PutRecordsCommand } from '@aws-sdk/client-kinesis-browser/commands/PutRecordsCommand';
-=======
-import { ConsoleLogger as Logger, Credentials } from '@aws-amplify/core';
-import * as Kinesis from 'aws-sdk/clients/kinesis';
->>>>>>> 86741203
 import { AnalyticsProvider } from '../types';
 
 const logger = new Logger('AWSKinesisProvider');
@@ -33,13 +28,8 @@
 const FLUSH_INTERVAL = 5 * 1000; // 5s
 const RESEND_LIMIT = 5;
 
-<<<<<<< HEAD
 export class AWSKinesisProvider implements AnalyticsProvider {
-	private _config;
-=======
-export default class AWSKinesisProvider implements AnalyticsProvider {
 	protected _config;
->>>>>>> 86741203
 	private _kinesis;
 	private _buffer;
 	private _timer;
@@ -52,10 +42,6 @@
 		this._config.flushInterval = this._config.flushInterval || FLUSH_INTERVAL;
 		this._config.resendLimit = this._config.resendLimit || RESEND_LIMIT;
 
-<<<<<<< HEAD
-		// flush event buffer
-=======
->>>>>>> 86741203
 		this._setupTimer();
 	}
 
@@ -239,10 +225,7 @@
 			region,
 			credentials,
 		});
-<<<<<<< HEAD
 		appendAmplifyUserAgent(this._kinesis);
-=======
->>>>>>> 86741203
 		return true;
 	}
 
