import { enablePatches, produce, Patch } from 'immer';
import {
	extractKeyIfExists,
	extractPrimaryKeyFieldNames,
	isAWSDate,
	isAWSDateTime,
	isAWSEmail,
	isAWSTime,
	isAWSTimestamp,
	isAWSJSON,
	isAWSURL,
	isAWSPhone,
	isAWSIPAddress,
	validatePredicateField,
	valuesEqual,
	processCompositeKeys,
	mergePatches,
	extractPrimaryKeyValues,
	isIdManaged,
	isIdOptionallyManaged,
	indexNameFromKeys,
	keysEqual,
} from '../src/util';

import { testSchema } from './helpers';

describe('datastore util', () => {
	test('validatePredicateField', () => {
		expect(validatePredicateField(undefined, 'contains', 'test')).toEqual(
			false
		);
		expect(validatePredicateField(null, 'contains', 'test')).toEqual(false);
		expect(validatePredicateField('some test', 'contains', 'test')).toEqual(
			true
		);

		expect(validatePredicateField(undefined, 'beginsWith', 'test')).toEqual(
			false
		);
		expect(validatePredicateField(null, 'beginsWith', 'test')).toEqual(false);
		expect(validatePredicateField('some test', 'beginsWith', 'test')).toEqual(
			false
		);
		expect(validatePredicateField('testing', 'beginsWith', 'test')).toEqual(
			true
		);

		expect(validatePredicateField(undefined, 'notContains', 'test')).toEqual(
			true
		);
		expect(validatePredicateField(null, 'notContains', 'test')).toEqual(true);
		expect(validatePredicateField('abcdef', 'notContains', 'test')).toEqual(
			true
		);
		expect(validatePredicateField('test', 'notContains', 'test')).toEqual(
			false
		);
		expect(validatePredicateField('testing', 'notContains', 'test')).toEqual(
			false
		);
	});

	test('valuesEqual', () => {
		expect(valuesEqual({}, {})).toEqual(true);
		expect(valuesEqual([], [])).toEqual(true);
		expect(valuesEqual([], {})).toEqual(false);
		expect(valuesEqual([1, 2, 3], [1, 2, 3])).toEqual(true);
		expect(valuesEqual([1, 2, 3], [1, 2, 3, 4])).toEqual(false);
		expect(valuesEqual({ a: 1 }, { a: 1 })).toEqual(true);
		expect(valuesEqual({ a: 1 }, { a: 2 })).toEqual(false);
		expect(
			valuesEqual({ a: [{ b: 2 }, { c: 3 }] }, { a: [{ b: 2 }, { c: 3 }] })
		).toEqual(true);
		expect(
			valuesEqual({ a: [{ b: 2 }, { c: 3 }] }, { a: [{ b: 2 }, { c: 4 }] })
		).toEqual(false);
		expect(valuesEqual(new Set([1, 2, 3]), new Set([1, 2, 3]))).toEqual(true);
		expect(valuesEqual(new Set([1, 2, 3]), new Set([1, 2, 3, 4]))).toEqual(
			false
		);

		const map1 = new Map();
		map1.set('a', 1);

		const map2 = new Map();
		map2.set('a', 1);

		expect(valuesEqual(map1, map2)).toEqual(true);
		map2.set('b', 2);
		expect(valuesEqual(map1, map2)).toEqual(false);

		// nullish - treat null and undefined as equal in Objects and Maps
		expect(valuesEqual({ a: 1, b: null }, { a: 1 }, true)).toEqual(true);
		expect(valuesEqual({ a: 1 }, { a: 1, b: null }, true)).toEqual(true);
		expect(valuesEqual({ a: 1 }, { a: 1, b: 2 }, true)).toEqual(false);
		expect(
			valuesEqual({ a: 1, b: null }, { a: 1, b: undefined }, true)
		).toEqual(true);
		expect(valuesEqual({ a: 1, b: false }, { a: 1 }, true)).toEqual(false);

		const map3 = new Map();
		map3.set('a', null);
		const map4 = new Map();

		expect(valuesEqual(map3, map4, true)).toEqual(true);

		const map5 = new Map();
		map5.set('a', false);
		const map6 = new Map();

		expect(valuesEqual(map5, map6, true)).toEqual(false);

		// array nullish explicit undefined
		expect(valuesEqual([null], [undefined], true)).toEqual(true);
		expect(valuesEqual([undefined], [null], true)).toEqual(true);
		expect(valuesEqual(new Set([null]), new Set([undefined]), true)).toEqual(
			true
		);

		// empty list [] should not equal [null]
		expect(valuesEqual([null], [], true)).toEqual(false);
		expect(valuesEqual(new Set([null]), new Set([]), true)).toEqual(false);

		expect(valuesEqual([null], [], false)).toEqual(false);
		expect(valuesEqual([null], [undefined], false)).toEqual(false);
		expect(valuesEqual(new Set([null]), new Set([]), false)).toEqual(false);
		expect(valuesEqual(new Set([null]), new Set([undefined]), false)).toEqual(
			false
		);

		// primitive types
		expect(valuesEqual(null, undefined)).toEqual(false);
		expect(valuesEqual(null, undefined, true)).toEqual(true);
		expect(valuesEqual(undefined, null, true)).toEqual(true);

		expect(valuesEqual(undefined, undefined)).toEqual(true);
		expect(valuesEqual(undefined, undefined, true)).toEqual(true);

		expect(valuesEqual(null, null)).toEqual(true);
		expect(valuesEqual(null, null, true)).toEqual(true);

		expect(valuesEqual('string', 'string')).toEqual(true);
		expect(valuesEqual('string', 'string2')).toEqual(false);
		expect(valuesEqual('string', 'string', true)).toEqual(true);

		expect(valuesEqual(123, 123)).toEqual(true);
		expect(valuesEqual(123, 1234)).toEqual(false);
		expect(valuesEqual(123, 123, true)).toEqual(true);

		expect(valuesEqual(true, true)).toEqual(true);
		expect(valuesEqual(true, false)).toEqual(false);
		expect(valuesEqual(true, true, true)).toEqual(true);
	});

	test('processCompositeKeys', () => {
		let attributes = [
			{
				type: 'model',
				properties: {},
			},
			{
				type: 'key',
				properties: {
					name: '1',
					fields: ['hk', 'a'],
				},
			},
		];

		let expected: Set<string>[] = [];

		expect(processCompositeKeys(attributes)).toEqual(expected);

		attributes = [
			{
				type: 'model',
				properties: {},
			},
		];

		expected = [];

		expect(processCompositeKeys(attributes)).toEqual(expected);

		attributes = [
			{
				type: 'model',
				properties: {},
			},
			{
				type: 'key',
				properties: {
					name: '1',
					fields: ['hk', 'a', 'b'],
				},
			},
			{
				type: 'key',
				properties: {
					name: '2',
					fields: ['hk', 'a', 'b'],
				},
			},
		];

		expected = [new Set(['a', 'b'])];

		expect(processCompositeKeys(attributes)).toEqual(expected);

		attributes = [
			{
				type: 'key',
				properties: {
					name: '1',
					fields: ['hk', 'a', 'b', 'c'],
				},
			},
			{
				type: 'key',
				properties: {
					name: '2',
					fields: ['hk', 'a', 'b', 'd'],
				},
			},
		];

		expected = [new Set(['a', 'b', 'c', 'd'])];

		expect(processCompositeKeys(attributes)).toEqual(expected);

		attributes = [
			{
				type: 'key',
				properties: {
					name: '1',
					fields: ['hk', 'a', 'b', 'c'],
				},
			},
			{
				type: 'key',
				properties: {
					name: '2',
					fields: ['hk', 'a', 'b', 'd'],
				},
			},
			{
				type: 'key',
				properties: {
					name: '3',
					fields: ['hk', 'x', 'y', 'z'],
				},
			},
		];

		expected = [new Set(['a', 'b', 'c', 'd']), new Set(['x', 'y', 'z'])];

		expect(processCompositeKeys(attributes)).toEqual(expected);

		attributes = [
			{
				type: 'key',
				properties: {
					name: '1',
					fields: ['hk', 'a', 'b', 'c'],
				},
			},
			{
				type: 'key',
				properties: {
					name: '2',
					fields: ['hk', 'a', 'b', 'd'],
				},
			},
			{
				type: 'key',
				properties: {
					name: '3',
					fields: ['hk', 'x', 'y', 'z'],
				},
			},
			{
				type: 'key',
				properties: {
					name: '4',
					fields: ['hk', 'a', 'x'],
				},
			},
		];

		expected = [new Set(['a', 'b', 'c', 'd', 'x', 'y', 'z'])];

		expect(processCompositeKeys(attributes)).toEqual(expected);

		attributes = [
			{
				type: 'key',
				properties: {
					name: '1',
					fields: ['hk', 'a', 'b', 'c'],
				},
			},
			{
				type: 'key',
				properties: {
					name: '2',
					fields: ['hk', 'a', 'b', 'd'],
				},
			},
			{
				type: 'key',
				properties: {
					name: '3',
					fields: ['hk', 'x', 'y', 'z'],
				},
			},
			{
				type: 'key',
				properties: {
					name: '4',
					fields: ['hk', '1', '2', '3'],
				},
			},
			{
				type: 'key',
				properties: {
					name: '5',
					fields: ['hk', 'a', 'x'],
				},
			},
			{
				type: 'key',
				properties: {
					name: '6',
					fields: ['hk', 'l', 'm', 'n'],
				},
			},
			{
				type: 'key',
				properties: {
					name: '7',
					fields: ['hk', '8', '9', '10'],
				},
			},
			{
				type: 'key',
				properties: {
					name: '8',
					fields: ['hk', 'a', 'y'],
				},
			},
			{
				type: 'key',
				properties: {
					name: '9',
					fields: ['hk', 'h', 'j', 'k'],
				},
			},
			{
				type: 'key',
				properties: {
					name: '10',
					fields: ['hk', '9', '3'],
				},
			},
			{
				type: 'key',
				properties: {
					name: '11',
					fields: ['hk', 'h', 'r', 'q'],
				},
			},
		];

		expected = [
			new Set(['a', 'b', 'c', 'd', 'x', 'y', 'z']),
			new Set(['1', '2', '3', '9', '8', '10']),
			new Set(['l', 'm', 'n']),
			new Set(['h', 'j', 'k', 'r', 'q']),
		];

		expect(processCompositeKeys(attributes)).toEqual(expected);
	});

	test('isAWSDate', () => {
		const valid = [
			'2020-01-01',
			'1979-01-01Z',
			'2021-01-01+05:30',
			'2021-01-01-05:30:12',
		];
		const invalid = [
			'',
			'2021-01-1',
			'201-01-50',
			'2021-01-112',
			'2021-01-01+5:30',
			'2021-01-01+05:3',
			'2021-01-01+05:3.',
			'2021-01-01-05:30:12Z',
			// '2021-99-99',
			// '2021-01-21+99:02'
		];
		valid.forEach(test => {
			expect(isAWSDate(test)).toBe(true);
		});
		invalid.forEach(test => {
			expect(isAWSDate(test)).toBe(false);
		});
	});

	test('isAWSTime', () => {
		const valid = [
			'12:30',
			'12:30Z',
			'12:30:24Z',
			'12:30:24.1Z',
			'12:30:24.12Z',
			'12:30:24.123Z',
			'12:30:24.1234Z',
			'12:30:24-07:00',
			'12:30:24.500+05:30',
			'12:30:24.500+05:30:00',
		];
		const invalid = [
			'',
			'1:30',
			'12:30.Z',
			'120:30:242Z',
			'12:30:242Z',
			'12:30:24-07:00Z',
			'12:30:24.500+05:3',
			'12:30.500+05:30',
			'12:30:.500Z',
			'12:30:24.500+5:30:00',
		];
		valid.forEach(test => {
			expect(isAWSTime(test)).toBe(true);
		});
		invalid.forEach(test => {
			expect(isAWSTime(test)).toBe(false);
		});
	});

	test('isAWSDateTime', () => {
		const valid = [
			'2021-01-11T12:30',
			'2021-01-11T12:30Z',
			'2021-01-11T12:30:24Z',
			'2021-01-11T12:30:24.5Z',
			'2021-01-11T12:30:24.50Z',
			'2021-01-11T12:30:24.500Z',
			'2021-01-11T12:30:24.5000Z',
			'2021-02-09T06:19:04.49Z',
			'2021-01-11T12:30:24-07:00',
			'2021-01-11T12:30:24.500+05:30',
			'2021-01-11T12:30:24.500+05:30:00',
		];
		const invalid = [
			'',
			'2021-01-11T1:30',
			'2021-01-11T12:30.Z',
			'2021-01-11T120:30:242Z',
			'2021-01-11T12:30:242Z',
			'2021-01-11T12:30:24-07:00Z',
			'2021-01-11T12:30:24.500+05:3',
			'2021-01-11T12:30.500+05:30',
			'2021-01-11T12:30:.500Z',
			'2021-01-11T12:30:24.500+5:30:00',
			'2021-1-11T12:30Z',
			'2021-01-11T1:30Z',
			'2021-01-11T1:3',
			'20211-01-11T12:30:.500Z',
		];
		valid.forEach(test => {
			expect(isAWSDateTime(test)).toBe(true);
		});
		invalid.forEach(test => {
			expect(isAWSDateTime(test)).toBe(false);
		});
	});

	test('isAWSTimestamp', () => {
		const valid = [0, 123, 123456, 123456789];
		const invalid = [-1, -123, -123456, -1234567];
		valid.forEach(test => {
			expect(isAWSTimestamp(test)).toBe(true);
		});
		invalid.forEach(test => {
			expect(isAWSTimestamp(test)).toBe(false);
		});
	});

	test('isAWSEmail', () => {
		const valid = ['a@b', 'a@b.c', 'john@doe.com'];
		const invalid = [
			'',
			'@',
			'a',
			'a@',
			'a@@',
			'@a',
			'@@',
			'a @b.c',
			'a@ b.c',
			'a@b. c',
		];
		valid.forEach(test => {
			expect(isAWSEmail(test)).toBe(true);
		});
		invalid.forEach(test => {
			expect(isAWSEmail(test)).toBe(false);
		});
	});

	test('isAWSJSON', () => {
		const valid = [
			'{"upvotes": 10}',
			'{}',
			'[1,2,3]',
			'[]',
			'"AWSJSON example string"',
			'1',
			'0',
			'-1',
			'true',
			'false',
		];
		const invalid = [
			'',
			'#',
			'2020-01-01',
			'{a: 1}',
			'{‘a’: 1}',
			'Unquoted string',
		];
		valid.forEach(test => {
			expect(isAWSJSON(test)).toBe(true);
		});
		invalid.forEach(test => {
			expect(isAWSJSON(test)).toBe(false);
		});
	});

	test('isAWSURL', () => {
		const valid = ['http://localhost/', 'schema://anything', 'smb://a/b/c?d=e'];
		const invalid = ['', '//', '//example', 'example'];
		valid.forEach(test => {
			expect(isAWSURL(test)).toBe(true);
		});
		invalid.forEach(test => {
			expect(isAWSURL(test)).toBe(false);
		});
	});

	test('isAWSPhone', () => {
		const valid = [
			'+10000000000',
			'+100 00 00',
			'000 00000',
			'123-456-7890',
			'+44123456789',
		];
		const invalid = ['', '+', '+-', 'a', 'bad-number'];
		valid.forEach(test => {
			expect(isAWSPhone(test)).toBe(true);
		});
		invalid.forEach(test => {
			expect(isAWSPhone(test)).toBe(false);
		});
	});

	test('isAWSIPAddress', () => {
		const valid = [
			'127.0.0.1',
			'123.123.123.123',
			'1.1.1.1',
			'::',
			'::1',
			'2001:db8:a0b:12f0::1',
			'::ffff:10.0.0.1',
			'0064:ff9b:0000:0000:0000:0000:1234:5678',
		];
		const invalid = [
			'',
			' ',
			':',
			'1.',
			'test',
			'999.1.1.1',
			' 1.1.1.1',
			'1.1.1.1 ',
			'-1.1.1.1',
			'1111.111.111.111',
			'1.0.0',
			'::1 ',
			'::ffff:10.0.0',
			' ::ffff:10.0.0',
		];
		valid.forEach(test => {
			expect(isAWSIPAddress(test)).toBe(true);
		});
		invalid.forEach(test => {
			expect(isAWSIPAddress(test)).toBe(false);
		});
	});
	describe('mergePatches', () => {
		enablePatches();
		test('merge patches with no conflict', () => {
			const modelA = {
				foo: 'originalFoo',
				bar: 'originalBar',
			};
			let patchesAB;
			let patchesBC;
			const modelB = produce(
				modelA,
				draft => {
					draft.foo = 'newFoo';
				},
				patches => {
					patchesAB = patches;
				}
			);
			const modelC = produce(
				modelB,
				draft => {
					draft.bar = 'newBar';
				},
				patches => {
					patchesBC = patches;
				}
			);

			const mergedPatches = mergePatches(modelA, patchesAB, patchesBC);
			expect(mergedPatches).toEqual([
				{
					op: 'replace',
					path: ['foo'],
					value: 'newFoo',
				},
				{
					op: 'replace',
					path: ['bar'],
					value: 'newBar',
				},
			]);
		});
		test('merge patches with conflict', () => {
			const modelA = {
				foo: 'originalFoo',
				bar: 'originalBar',
			};
			let patchesAB;
			let patchesBC;
			const modelB = produce(
				modelA,
				draft => {
					draft.foo = 'newFoo';
					draft.bar = 'newBar';
				},
				patches => {
					patchesAB = patches;
				}
			);
			const modelC = produce(
				modelB,
				draft => {
					draft.bar = 'newestBar';
				},
				patches => {
					patchesBC = patches;
				}
			);

			const mergedPatches = mergePatches(modelA, patchesAB, patchesBC);
			expect(mergedPatches).toEqual([
				{
					op: 'replace',
					path: ['foo'],
					value: 'newFoo',
				},
				{
					op: 'replace',
					path: ['bar'],
					value: 'newestBar',
				},
			]);
		});
		test('merge patches with conflict - list', () => {
			const modelA = {
				foo: [1, 2, 3],
			};
			let patchesAB;
			let patchesBC;
			const modelB = produce(
				modelA,
				draft => {
					draft.foo.push(4);
				},
				patches => {
					patchesAB = patches;
				}
			);
			const modelC = produce(
				modelB,
				draft => {
					draft.foo.push(5);
				},
				patches => {
					patchesBC = patches;
				}
			);

			const mergedPatches = mergePatches(modelA, patchesAB, patchesBC);
			expect(mergedPatches).toEqual([
				{
					op: 'add',
					path: ['foo', 3],
					value: 4,
				},
				{
					op: 'add',
					path: ['foo', 4],
					value: 5,
				},
			]);
		});
	});
	describe('Key Utils', () => {
		describe('extractKeyIfExists', () => {
			const testUserSchema = testSchema();
			test('model definition with custom pk', () => {
<<<<<<< HEAD
				const result = extractKeyIfExists(testUserSchema.models.PostCustomPK);
				expect(result.properties.fields.length).toBe(1);
				expect(result.properties.fields[0]).toBe('postId');
=======
				const result = extractKeyIfExists(testUserSchema.models.PostCustomPK)!;
				expect(result.properties!.fields.length).toBe(1);
				expect(result.properties!.fields[0]).toBe('postId');
>>>>>>> 80da5f14
				expect(result.type).toBe('key');
			});
			test('model definition with custom pk + sk', () => {
				const result = extractKeyIfExists(
					testUserSchema.models.PostCustomPKSort
<<<<<<< HEAD
				);
				expect(result.properties.fields.length).toBe(2);
				expect(result.properties.fields[0]).toBe('id');
				expect(result.properties.fields[1]).toBe('postId');
=======
				)!;
				expect(result.properties!.fields.length).toBe(2);
				expect(result.properties!.fields[0]).toBe('id');
				expect(result.properties!.fields[1]).toBe('postId');
>>>>>>> 80da5f14
				expect(result.type).toBe('key');
			});
			test('model definition with id', () => {
				const result = extractKeyIfExists(testUserSchema.models.Model);
				expect(result).toBeUndefined();
			});
		});
		describe('extractPrimaryKeyFieldNames', () => {
			const testUserSchema = testSchema();
			test('model definition with custom pk', () => {
				const result = extractPrimaryKeyFieldNames(
					testUserSchema.models.PostCustomPK
				);
				expect(result.length).toBe(1);
				expect(result[0]).toBe('postId');
			});
			test('model definition with custom pk + sk', () => {
				const result = extractPrimaryKeyFieldNames(
					testUserSchema.models.PostCustomPKSort
				);
				expect(result.length).toBe(2);
				expect(result[0]).toBe('id');
				expect(result[1]).toBe('postId');
			});
			test('model definition with id', () => {
				const result = extractPrimaryKeyFieldNames(testUserSchema.models.Model);
				expect(result.length).toBe(1);
				expect(result[0]).toBe('id');
			});
		});
		describe('extractPrimaryKeyValues', () => {
			test('should extract key values from a model', () => {
				const result = extractPrimaryKeyValues(
					{
						id: 'abcdef',
						postId: '100',
						title: 'New Post',
						description: 'Desc',
						sort: 1,
					},
					['id', 'postId', 'sort']
				);
				expect(result).toEqual(['abcdef', '100', 1]);
			});
		});
		describe('isIdManaged', () => {
			test('should return `false` for model with custom primary key', () => {
				const testUserSchema = testSchema();
				const result = isIdManaged(testUserSchema.models.PostCustomPK);
				expect(result).toEqual(false);
			});
			test('should return `true` for model without custom primary key', () => {
				const testUserSchema = testSchema();
				const result = isIdManaged(testUserSchema.models.Model);
				expect(result).toEqual(true);
			});
		});
		describe('isIdOptionallyManaged', () => {
			test('should return `false` for model with custom primary key', () => {
				const testUserSchema = testSchema();
				const result = isIdOptionallyManaged(
					testUserSchema.models.PostCustomPK
				);
				expect(result).toBeFalsy();
			});
			test('should return `false` for model without custom primary key', () => {
				const testUserSchema = testSchema();
				const result = isIdOptionallyManaged(testUserSchema.models.Model);
				expect(result).toBeFalsy();
			});
		});
		describe('indexNameFromKeys', () => {
			test('should generate spinal-cased index name from key field names', () => {
				const result = indexNameFromKeys(['customId', 'sortKey']);
				expect(result).toEqual('customId-sortKey');
			});
		});
		describe('keysEqual', () => {
			test('should return `false` when equal keys are not sequentially equal', () => {
				const keys1 = ['id', 'sort'];
				const keys2 = ['sort', 'id'];
				const result = keysEqual(keys1, keys2);
				expect(result).toBeFalsy();
			});
			test('should return `true` when equal keys are sequentially equal', () => {
				const keys1 = ['id', 'sort'];
				const keys2 = ['id', 'sort'];
				const result = keysEqual(keys1, keys2);
				expect(result).toBeTruthy();
			});
			test('should return `false` when keys are not of equal length', () => {
				const keys1 = ['id', 'sort'];
				const keys2 = ['id'];
				const result = keysEqual(keys1, keys2);
				expect(result).toBeFalsy();
			});
		});
	});
});<|MERGE_RESOLUTION|>--- conflicted
+++ resolved
@@ -603,6 +603,7 @@
 			expect(isAWSIPAddress(test)).toBe(false);
 		});
 	});
+
 	describe('mergePatches', () => {
 		enablePatches();
 		test('merge patches with no conflict', () => {
@@ -730,31 +731,18 @@
 		describe('extractKeyIfExists', () => {
 			const testUserSchema = testSchema();
 			test('model definition with custom pk', () => {
-<<<<<<< HEAD
-				const result = extractKeyIfExists(testUserSchema.models.PostCustomPK);
-				expect(result.properties.fields.length).toBe(1);
-				expect(result.properties.fields[0]).toBe('postId');
-=======
 				const result = extractKeyIfExists(testUserSchema.models.PostCustomPK)!;
 				expect(result.properties!.fields.length).toBe(1);
 				expect(result.properties!.fields[0]).toBe('postId');
->>>>>>> 80da5f14
 				expect(result.type).toBe('key');
 			});
 			test('model definition with custom pk + sk', () => {
 				const result = extractKeyIfExists(
 					testUserSchema.models.PostCustomPKSort
-<<<<<<< HEAD
-				);
-				expect(result.properties.fields.length).toBe(2);
-				expect(result.properties.fields[0]).toBe('id');
-				expect(result.properties.fields[1]).toBe('postId');
-=======
 				)!;
 				expect(result.properties!.fields.length).toBe(2);
 				expect(result.properties!.fields[0]).toBe('id');
 				expect(result.properties!.fields[1]).toBe('postId');
->>>>>>> 80da5f14
 				expect(result.type).toBe('key');
 			});
 			test('model definition with id', () => {
