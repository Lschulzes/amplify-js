{
  "name": "@aws-amplify/datastore",
<<<<<<< HEAD
  "version": "1.0.2",
=======
  "version": "1.0.3",
>>>>>>> 5b063ff4
  "description": "AppSyncLocal support for aws-amplify",
  "main": "./index.js",
  "module": "./lib-esm/index.js",
  "typings": "./lib-esm/index.d.ts",
  "publishConfig": {
    "access": "public"
  },
  "scripts": {
    "test": "tslint 'src/**/*.ts' && jest -w 1 --coverage",
    "build-with-test": "npm test && npm run build",
    "build:cjs": "node ./build es5 && webpack && webpack --config ./webpack.config.dev.js",
    "build:esm": "node ./build es6",
    "build:cjs:watch": "node ./build es5 --watch",
    "build:esm:watch": "node ./build es6 --watch",
    "build": "npm run clean && npm run build:esm && npm run build:cjs",
    "clean": "rimraf lib-esm lib dist",
    "format": "echo \"Not implemented\"",
    "lint": "tslint 'src/**/*.ts'"
  },
  "repository": {
    "type": "git",
    "url": "https://github.com/aws-amplify/amplify-js.git"
  },
  "author": "Amazon Web Services",
  "license": "Apache-2.0",
  "bugs": {
    "url": "https://github.com/aws/aws-amplify/issues"
  },
  "homepage": "https://aws-amplify.github.io/",
  "devDependencies": {
    "@types/uuid": "3.4.5"
  },
  "dependencies": {
    "@aws-amplify/api": "^2.1.2",
    "@aws-amplify/core": "^2.2.1",
    "@aws-amplify/pubsub": "^2.1.2",
    "idb": "4.0.4",
    "immer": "3.1.3",
    "uuid": "3.3.2",
    "zen-observable-ts": "0.8.19",
    "zen-push": "0.2.1"
  },
  "jest": {
    "globals": {
      "ts-jest": {
        "diagnostics": false,
        "tsConfig": {
          "lib": [
            "es5",
            "es2015",
            "dom",
            "esnext.asynciterable",
            "es2017.object"
          ],
          "allowJs": true
        }
      }
    },
    "transform": {
      "^.+\\.(js|jsx|ts|tsx)$": "ts-jest"
    },
    "testRegex": "(/__tests__/.*|\\.(test|spec))\\.(tsx?|jsx?)$",
    "testPathIgnorePatterns": [
      "__tests__/model.ts",
      "__tests__/schema.ts"
    ],
    "moduleFileExtensions": [
      "ts",
      "tsx",
      "js",
      "json",
      "jsx"
    ],
    "testEnvironment": "jsdom",
    "testURL": "http://localhost/",
    "coverageThreshold": {
      "global": {
        "branches": 0,
        "functions": 0,
        "lines": 0,
        "statements": 0
      }
    },
    "coveragePathIgnorePatterns": [
      "/node_modules/"
    ]
  }
}<|MERGE_RESOLUTION|>--- conflicted
+++ resolved
@@ -1,10 +1,6 @@
 {
   "name": "@aws-amplify/datastore",
-<<<<<<< HEAD
-  "version": "1.0.2",
-=======
   "version": "1.0.3",
->>>>>>> 5b063ff4
   "description": "AppSyncLocal support for aws-amplify",
   "main": "./index.js",
   "module": "./lib-esm/index.js",
