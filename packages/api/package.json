{
  "name": "@aws-amplify/api",
  "version": "1.1.0",
  "description": "Api category of aws-amplify",
  "main": "./index.js",
  "module": "./esm/index.js",
  "typings": "./esm/index.d.ts",
  "react-native": {
    "./index": "./esm/index.js"
  },
  "sideEffects": false,
  "publishConfig": {
    "access": "public"
  },
  "scripts": {
    "test": "tslint 'src/**/*.ts' && jest --coverage",
    "build-with-test": "npm test && npm run build",
    "build:cjs": "node ./build es5 && webpack && webpack --config ./webpack.config.dev.js",
    "build:esm": "node ./build es6",
    "build": "npm run clean && npm run build:esm && npm run build:cjs",
<<<<<<< HEAD
    "clean": "rimraf esm cjs dist",
=======
    "clean": "rimraf cjs esm dist",
>>>>>>> c8c1dbca
    "format": "tsfmt --useTsfmt tsfmt.json -r src/**/*.ts",
    "lint": "tslint 'src/**/*.ts'"
  },
  "repository": {
    "type": "git",
    "url": "git+https://github.com/aws/aws-amplify.git"
  },
  "author": "Amazon Web Services",
  "license": "Apache-2.0",
  "bugs": {
    "url": "https://github.com/aws/aws-amplify/issues"
  },
  "homepage": "https://github.com/aws/aws-amplify#readme",
  "devDependencies": {
    "prettier": "^1.7.4"
  },
  "dependencies": {
<<<<<<< HEAD
    "@aws-amplify/auth": "1.3.0",
    "@aws-amplify/cache": "1.1.0",
    "@aws-amplify/core": "1.2.0",
=======
    "@aws-amplify/auth": "1.2.24",
    "@aws-amplify/cache": "1.0.27",
    "@aws-amplify/core": "1.0.27",
    "@aws-amplify/pubsub": "1.0.28",
>>>>>>> c8c1dbca
    "@types/zen-observable": "^0.5.3",
    "axios": "^0.19.0",
    "graphql": "0.13.0",
    "uuid": "^3.2.1",
    "zen-observable": "^0.8.6"
  },
  "jest": {
    "globals": {
      "ts-jest": {
        "diagnostics": false,
        "tsConfig": {
          "lib": [
            "es5",
            "es2015",
            "dom",
            "esnext.asynciterable",
            "es2017.object"
          ],
          "allowJs": true
        }
      }
    },
    "transform": {
      "^.+\\.(js|jsx|ts|tsx)$": "ts-jest"
    },
    "testRegex": "(/__tests__/.*|\\.(test|spec))\\.(tsx?|jsx?)$",
    "moduleFileExtensions": [
      "ts",
      "tsx",
      "js",
      "json",
      "jsx"
    ],
    "testEnvironment": "jsdom",
    "testURL": "http://localhost/",
    "coverageThreshold": {
      "global": {
        "branches": 0,
        "functions": 0,
        "lines": 0,
        "statements": 0
      }
    },
    "coveragePathIgnorePatterns": [
      "/node_modules/"
    ]
  }
}<|MERGE_RESOLUTION|>--- conflicted
+++ resolved
@@ -18,11 +18,7 @@
     "build:cjs": "node ./build es5 && webpack && webpack --config ./webpack.config.dev.js",
     "build:esm": "node ./build es6",
     "build": "npm run clean && npm run build:esm && npm run build:cjs",
-<<<<<<< HEAD
     "clean": "rimraf esm cjs dist",
-=======
-    "clean": "rimraf cjs esm dist",
->>>>>>> c8c1dbca
     "format": "tsfmt --useTsfmt tsfmt.json -r src/**/*.ts",
     "lint": "tslint 'src/**/*.ts'"
   },
@@ -40,16 +36,10 @@
     "prettier": "^1.7.4"
   },
   "dependencies": {
-<<<<<<< HEAD
-    "@aws-amplify/auth": "1.3.0",
-    "@aws-amplify/cache": "1.1.0",
-    "@aws-amplify/core": "1.2.0",
-=======
     "@aws-amplify/auth": "1.2.24",
     "@aws-amplify/cache": "1.0.27",
     "@aws-amplify/core": "1.0.27",
     "@aws-amplify/pubsub": "1.0.28",
->>>>>>> c8c1dbca
     "@types/zen-observable": "^0.5.3",
     "axios": "^0.19.0",
     "graphql": "0.13.0",
