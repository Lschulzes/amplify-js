--- conflicted
+++ resolved
@@ -1,10 +1,6 @@
 {
   "name": "@aws-amplify/auth",
-<<<<<<< HEAD
-  "version": "1.1.2-beta.6",
-=======
   "version": "1.2.4-unstable.3",
->>>>>>> a22d1f90
   "description": "Auth category of aws-amplify",
   "main": "./lib/index.js",
   "module": "./lib/index.js",
@@ -54,17 +50,10 @@
     "webpack": "^3.5.5"
   },
   "dependencies": {
-<<<<<<< HEAD
-    "@aws-amplify/cache": "^1.0.9-beta.0",
-    "@aws-amplify/core": "^1.0.9-beta.0",
-    "amazon-cognito-auth-js": "^1.1.9",
-    "amazon-cognito-identity-js": "^2.0.26-beta.6"
-=======
     "@aws-amplify/cache": "^1.0.13-unstable.0",
     "@aws-amplify/core": "^1.0.13-unstable.0",
     "amazon-cognito-auth-js": "^1.1.9",
     "amazon-cognito-identity-js": "^2.0.30-unstable.3"
->>>>>>> a22d1f90
   },
   "jest": {
     "transform": {
