--- conflicted
+++ resolved
@@ -1,11 +1,7 @@
 {
   "name": "@aws-amplify/api-rest",
-<<<<<<< HEAD
   "private": true,
   "version": "4.0.0",
-=======
-  "version": "3.5.1",
->>>>>>> a1664b47
   "description": "Api-rest category of aws-amplify",
   "main": "./lib/index.js",
   "module": "./lib-esm/index.js",
@@ -51,10 +47,6 @@
     "src"
   ],
   "dependencies": {
-<<<<<<< HEAD
-=======
-    "@aws-amplify/core": "5.8.1",
->>>>>>> a1664b47
     "axios": "0.26.0",
     "tslib": "^2.5.0",
     "url": "0.11.0"
