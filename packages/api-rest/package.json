{
  "name": "@aws-amplify/api-rest",
<<<<<<< HEAD
  "version": "3.2.0",
=======
  "version": "3.2.1",
>>>>>>> ae5f9744
  "description": "Api-rest category of aws-amplify",
  "main": "./lib/index.js",
  "module": "./lib-esm/index.js",
  "typings": "./lib-esm/index.d.ts",
  "react-native": {
    "./lib/index": "./lib-esm/index.js"
  },
  "sideEffects": [
    "./lib/RestAPI.js",
    "./lib-esm/RestAPI.js"
  ],
  "publishConfig": {
    "access": "public"
  },
  "scripts": {
    "test": "npm run lint && jest --coverage",
    "test:size": "size-limit",
    "build-with-test": "npm test && npm run build",
    "build:cjs": "node ./build es5 && webpack && webpack --config ./webpack.config.dev.js",
    "build:esm": "node ./build es6",
    "build:cjs:watch": "node ./build es5 --watch",
    "build:esm:watch": "node ./build es6 --watch",
    "build": "npm run clean && npm run build:esm && npm run build:cjs",
    "clean": "npm run clean:size && rimraf lib-esm lib dist",
    "clean:size": "rimraf dual-publish-tmp tmp*",
    "format": "echo \"Not implemented\"",
    "lint": "tslint 'src/**/*.ts' && npm run ts-coverage",
    "ts-coverage": "typescript-coverage-report -p ./tsconfig.build.json -t 65.41"
  },
  "repository": {
    "type": "git",
    "url": "https://github.com/aws-amplify/amplify-js.git"
  },
  "author": "Amazon Web Services",
  "license": "Apache-2.0",
  "bugs": {
    "url": "https://github.com/aws/aws-amplify/issues"
  },
  "homepage": "https://aws-amplify.github.io/",
  "files": [
    "lib",
    "lib-esm",
    "src"
  ],
  "dependencies": {
    "@aws-amplify/core": "5.4.0",
    "axios": "0.26.0",
    "tslib": "^1.8.0",
    "url": "0.11.0"
  },
  "size-limit": [
    {
      "name": "API (rest client)",
      "path": "./lib-esm/index.js",
      "import": "{ Amplify, RestAPI }",
      "limit": "29.75 kB"
    }
  ],
  "jest": {
    "globals": {
      "ts-jest": {
        "diagnostics": false,
        "tsConfig": {
          "lib": [
            "es5",
            "es2015",
            "dom",
            "esnext.asynciterable",
            "es2017.object"
          ],
          "allowJs": true
        }
      }
    },
    "transform": {
      "^.+\\.(js|jsx|ts|tsx)$": "ts-jest"
    },
    "testRegex": "(/__tests__/.*|\\.(test|spec))\\.(tsx?|jsx?)$",
    "moduleFileExtensions": [
      "ts",
      "tsx",
      "js",
      "json",
      "jsx"
    ],
    "testEnvironment": "jsdom",
    "testURL": "http://localhost/",
    "coverageThreshold": {
      "global": {
        "branches": 0,
        "functions": 0,
        "lines": 0,
        "statements": 0
      }
    },
    "coveragePathIgnorePatterns": [
      "/node_modules/",
      "dist",
      "lib",
      "lib-esm"
    ]
  }
}<|MERGE_RESOLUTION|>--- conflicted
+++ resolved
@@ -1,10 +1,6 @@
 {
   "name": "@aws-amplify/api-rest",
-<<<<<<< HEAD
-  "version": "3.2.0",
-=======
   "version": "3.2.1",
->>>>>>> ae5f9744
   "description": "Api-rest category of aws-amplify",
   "main": "./lib/index.js",
   "module": "./lib-esm/index.js",
