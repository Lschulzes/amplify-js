--- conflicted
+++ resolved
@@ -20,7 +20,6 @@
           :signUpField="signUpField.key"
           v-bind:key="signUpField.key"
         >
-<<<<<<< HEAD
         <div v-if="signUpField.key !== 'phone_number'">
           <div v-bind:class="amplifyUI.inputLabel">{{$Amplify.I18n.get(signUpField.label)}} {{signUpField.required ? '*': ''}}</div>
           <input
@@ -29,6 +28,7 @@
               v-model="signUpField.value"
               :placeholder="$Amplify.I18n.get(signUpField.label)"
               v-on:change="clear(signUpField)"
+              v-bind:data-test="auth.signUp.nonPhoneNumberInput"
             />
           </div>
         <div v-if="signUpField.key === 'phone_number'">
@@ -38,29 +38,6 @@
             v-bind:placeholder="signUpField.placeholder"
             v-bind:defaultCountryCode="options.defaultCountryCode"
             v-on:phone-number-changed="phoneNumberChanged"
-=======
-        <div v-bind:class="amplifyUI.inputLabel">{{signUpField.label}} {{signUpField.required ? '*': ''}}</div>
-        <input
-            v-if="signUpField.key !== 'phone_number'"
-            :type = "signUpField.type"
-            v-bind:class="[amplifyUI.input, signUpField.invalid ? 'invalid': '']"
-            v-model="signUpField.value"
-            :placeholder="signUpField.label"
-            v-on:change="clear(signUpField)"
-            v-bind:data-test="auth.signUp.nonPhoneNumberInput"
-          />
-        <div v-if="signUpField.key === 'phone_number'" v-bind:class="amplifyUI.selectInput">
-          <select v-model="country" v-bind:data-test="auth.signUp.dialCodeSelect">
-            <option v-for="country in countries" v-bind:key="country.label">{{country.label}}</option>
-          </select>
-          <input
-            v-bind:class="[amplifyUI.input, signUpField.invalid ? 'invalid': '']"
-            v-model="signUpField.value"
-            type="number"
-            :placeholder="signUpField.label"
-            v-on:change="clear(signUpField)"
-            v-bind:data-test="auth.signUp.phoneNumberInput"
->>>>>>> c7361652
           />
         </div>
       </div>
@@ -87,13 +64,10 @@
 import AmplifyEventBus from '../../events/AmplifyEventBus';
 import * as AmplifyUI from '@aws-amplify/ui';
 import countries from '../../assets/countries';
-<<<<<<< HEAD
 import signUpWithUsername, { signUpWithEmailFields, signUpWithPhoneNumberFields } from '../../assets/default-sign-up-fields';
 import { labelMap, composePhoneNumber } from './common';
 import PhoneField from './PhoneField';
-=======
 import { auth } from '../../assets/data-test-attributes';
->>>>>>> c7361652
 
 Vue.use(Vue2Filters);
 Vue.component('amplify-phone-field', PhoneField);
@@ -110,13 +84,7 @@
     }
 
     return {
-<<<<<<< HEAD
-=======
-      country: 'USA (+1)',
-      countryCode: '1',
-      countries,
       auth,
->>>>>>> c7361652
       amplifyUI: AmplifyUI,
       error: '',
       logger: {},
@@ -126,41 +94,6 @@
   },
   computed: {
     options() {
-<<<<<<< HEAD
-=======
-      const defaults = {
-        header: this.$Amplify.I18n.get('Create a new account'),
-        signUpFields: [
-          {
-            label: this.$Amplify.I18n.get('Username'),
-            key: 'username',
-            required: true,
-            type: 'text',
-            displayOrder: 1,
-          },
-          {
-            label: this.$Amplify.I18n.get('Password'),
-            key: 'password',
-            required: true,
-            type: 'password',
-            displayOrder: 2,
-          },
-          {
-            label: this.$Amplify.I18n.get('Email'),
-            key: 'email',
-            required: true,
-            type: 'text',
-            displayOrder: 3
-          },
-          {
-            label: this.$Amplify.I18n.get('Phone Number'),
-            key: 'phone_number',
-            required: true,
-            displayOrder: 4
-          }
-        ]
-      }
->>>>>>> c7361652
 
       let header = this.$Amplify.I18n.get('Sign Up Account');
 
