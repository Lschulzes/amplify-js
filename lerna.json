{
	"npmClient": "yarn",
	"useWorkspaces": true,
	"packages": [
		"packages/core",
		"packages/auth",
		"packages/analytics",
		"packages/storage",
		"packages/aws-amplify",
		"packages/adapter-nextjs",
<<<<<<< HEAD
		"scripts/tsc-compliance-test"
=======
		"packages/api",
		"packages/api-rest",
		"packages/api-graphql",
		"packages/datastore"
>>>>>>> 42c5fb32
	],
	"exact": true,
	"version": "independent",
	"useNx": false,
	"command": {
		"run": {
			"private": false
		}
	}
}<|MERGE_RESOLUTION|>--- conflicted
+++ resolved
@@ -8,14 +8,11 @@
 		"packages/storage",
 		"packages/aws-amplify",
 		"packages/adapter-nextjs",
-<<<<<<< HEAD
-		"scripts/tsc-compliance-test"
-=======
 		"packages/api",
 		"packages/api-rest",
 		"packages/api-graphql",
-		"packages/datastore"
->>>>>>> 42c5fb32
+		"packages/datastore",
+		"scripts/tsc-compliance-test"
 	],
 	"exact": true,
 	"version": "independent",
